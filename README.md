--- conflicted
+++ resolved
@@ -68,11 +68,8 @@
 | Synology | No | Python | PF | [stmty9/synology](https://github.com/stmty9/synology) |
 | TrueNAS | No | Bash | PF | [dak180/TrueNAS-Scripts](https://github.com/dak180/TrueNAS-Scripts/blob/master/pia-port-forward.sh) |
 | UFW | Yes | Bash | Firewall Rules | [iPherian/manual-connections](https://github.com/iPherian/manual-connections) |
-<<<<<<< HEAD
 | Windows | No | PowerShell | Windows comptaibility | [ImjuzCY/pia-posh](https://github.com/ImjuzCY/pia-posh) |
-=======
 | Windows | No | Powershell | OpenVPN, PF | [dougbenham/PIA-OpenVPN-Script](https://github.com/dougbenham/PIA-OpenVPN-Script) |
->>>>>>> f5653e2e
 
 ## PIA Port Forwarding
 
